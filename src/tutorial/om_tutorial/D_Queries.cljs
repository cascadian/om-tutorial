(ns om-tutorial.D-Queries
  (:require-macros
    [cljs.test :refer [is]]
    )
  (:require [om.next :as om :refer-macros [defui]]
            [om.next.impl.parser :as p]
            [om.dom :as dom]
            [goog.dom :as gdom]
            [goog.object :as gobj]
            [cljs.reader :as r]
            [om-tutorial.queries.query-demo :as qd]
            [devcards.util.edn-renderer :refer [html-edn]]
            [devcards.core :as dc :refer-macros [defcard defcard-doc]]
            [cljsjs.codemirror]
            [cljsjs.codemirror.mode.clojure]
            [cljsjs.codemirror.addons.matchbrackets]
            [cljsjs.codemirror.addons.closebrackets]
            [cljs.pprint :as pp :refer [pprint]]))

(defcard-doc
  "
  # Om Queries

  ## Important Notes

  First, please understand that *Om does not know how to read your data* on the client *or* the server.
  It does provide some useful utilities for the default database format described in the App
  Database section, but since you can structure things in that format in some arbitrary way
  you do have to participate in query result construction. Make sure you've read the App
  Database section carefully, as we'll be leveraging that understanding here.

  That said, let's understand the query syntax and semantics.

  ## Query Syntax

  Queries are written with a variant of Datomic pull syntax.

  For reference, here are the defined grammar elements:
  ```clj
  [:some/key]                              ;;prop
  [(:some/key {:arg :foo})]                ;;prop + params
  [{:some/key [:sub/key]}]                 ;;join + sub-select
  [:some/k1 :some/k2 {:some/k3 ...}]       ;;recursive join
  [({:some/key [:sub/key]} {:arg :foo})]   ;;join + params
  [[:foo/by-id 0]]                         ;;reference
  [(fire-missiles!)]                       ;;mutation
  [(fire-missiles! {:target :foo})]        ;;mutation + params
  { :photo [...subquery...]
    :video [...subquery...]
    :comment [...subquery...] }             ;;union
  ```

  *RECOMMENDATION*: Even if you do not plan to use Datomic, I highly recommend
  going through the [Datomic Pull Tutorial](http://docs.datomic.com/pull.html).
  It will really help you with Om Next queries.

  ## A quick note on Quoting

  Quoting is not an Om thing, it is a clj(s) thing. The syntax of Om queries is just data, but it
  uses things (like symbols and lists) that the compiler would like to give different meaning to than
  we need.

  If you have not done much in the way of macro programming you may be confused by the
  quoting often seen in these queries. I'd recommend doing a tutorial on macros, but
  here are some quick notes:

  - Using `'` quotes the form that follows it, making it literal.
  - Using a backquote in front of a form is a syntax quote. It will namespace all symbols, and allows
    you to unquote subforms using `~`. You'll sometimes also see ~' in front of a non-namespaced
    symbol *within* a syntax quoted form. This prevents a namespace from being added (unquote a form
    that literally quotes the symbol).

  ## Understanding Queries

  Except for unions, queries are represented as vectors. Each item in the vector is a request for a data item, or
  is a call to an abstract operation. Data items can indicate joins by nesting the given property name
  in a map with exactly one key:

  ```
  [:a :b] ; Query for properties :a and :b
  [:a {:b [:c]}] ; Query for property :a, and then follow property :b to an object (map) and include property :c from it
  ```

  The join key indicates that a keyword of that name exists on the data being queried,
  and the value is either a map (for a to-one relation) or a vector (to-many).

  The result for the above queries would be maps, keyed by the query selectors:

  ```
  {:a 1 :b 2} ; possible result for the first
  {:a 1 :b { :c 3} } ; possible result for the second
  ```

  So, let's start with a very simple database and play with some queries in the card below:"
  )


;________________________________________________
;                                                |
;         Execute Query                          |
;                                                |
;________________________________________________|


(defn run-query [db q]
  (try
    (om/db->tree (r/read-string q) db db)
    (catch js/Error e "Invalid Query")))


;________________________________________________
;                                                |
;         Code Mirror                            |
;                                                |
;________________________________________________|

(def cm-opts
  #js {:fontSize 8
       :lineNumbers true
       :matchBrackets true
       :autoCloseBrackets true
       :indentWithTabs false
       :mode #js {:name "clojure"}})

(defn pprint-src
  "Pretty print src for CodeMirro editor.
  Could be included in textarea->cm"
  [s]
  (-> s
      r/read-string
      pprint
      with-out-str))


(defn textarea->cm
  "Decorate a textarea with a CodeMirror editor given an id and code as string."
  [id code]
  (let [ta (gdom/getElement id)]
    (js/CodeMirror
      #(.replaceChild (.-parentNode ta) % ta)
      (doto cm-opts
        (gobj/set "value" code)))))


;________________________________________________
;                                                |
;         Query Editor                           |
;                                                |
;________________________________________________|

(defui QueryEditor
  Object
  (componentDidMount [this]
    (let [{:keys [query id]} @(om/props this)
          src (pprint-src query)
          cm (textarea->cm id src)]
      (om/update-state! this assoc :cm cm)))
  (render [this]
    (let [props (om/props this)
          local (om/get-state this)]
      (dom/div nil
               (dom/textarea #js {:id      (:id @props)})
               (dom/button #js {:onClick #(let [query (.getValue (:cm local))]
                                           (swap! props assoc :query-result (run-query (:db @props) query)
                                                  :query query))} "Run Query")))))

(def query-editor (om/factory QueryEditor))



;________________________________________________
;                                                |
;         Query Example 1                        |
;                                                |
;________________________________________________|



(defcard query-example-1
         "This query starts out as one that asks for a person's name from the database. You can see our database (:db in the map below)
         has a bunch of top level properties...the entire database is just a single person.
         Play with the query. Ask for this person's age and database ID.

         Notes:

         - The query has to be a single vector
         - The result is a map, with keys that match the selectors in the query.
         "
<<<<<<< HEAD
         (fn [state-atom _]
           (dom/div nil
                    (dom/input #js {:type "text" :value (:query @state-atom)
                                    :size 80
                                    :onChange (fn [e] (swap! state-atom assoc :query (.. e -target -value)))})
                    (dom/button # js {:onClick #(swap! state-atom assoc :query-result (run-query (:db @state-atom) (:query @state-atom)))} "Run Query")
                    (dom/h4 nil "Database")
                    (html-edn (:db @state-atom))
                    (dom/h4 nil "Query Result")
                    (html-edn (:query-result @state-atom))
                    ))
         {:query "[:person/name]"
          :query-result {}
          :db {:db/id 1 :person/name "Sam" :person/age 23}}
         )
=======
         query-editor
         {:query "[:person/name]"
          :query-result {}
          :db {:db/id 1 :person/name "Sam" :person/age 23}
          :id "query-example-1"}
         {:inspect-data true})
>>>>>>> ad14dc0a

(defcard-doc
  "
  A more interesting database has some tables in it, like we saw in the App Database section. Let's play with
  queries on one of those.")



;________________________________________________
;                                                |
;         Query Example 2                        |
;                                                |
;________________________________________________|


(defcard query-example-2
         query-editor
         {:query "[{:table [:name {:data [:disk-activity]}]}   {:chart [:name {:data [:disk-activity :cpu-usage]}]}]"
          :query-result {}
          :db           {:table      {:name "Disk Performance Table" :data [:statistics :performance]}
                         :chart      {:name "Combined Graph" :data [:statistics :performance]}
                         :statistics {:performance {
                                                    :cpu-usage        [45 15 32 11 66 44]
                                                    :disk-activity    [11 34 66 12 99 100]
                                                    :network-activity [55 87 20 01 22 82]}}}
          :id "query-example-2"}
         {:inspect-data true})

#_(defcard query-example-2
         "This database (in :db below) has some performance statistics linked into a table and chart. Note that
         the query for the table is for the disk data, while the chart is combining multiple bits of data. Play with the query a bit
         to make sure you understand it (e.g. erase it and try to write it from scratch).

         Again note that the query result is a map in tree form. A tree is exactly what you need for a UI!

         Some interesting queries to try:

         - `[:table]`
         - `[{:chart [{:data [:cpu-usage]}]}]`
         - `[ [:statistics :performance] ]`
         - `[{[:statistics :performance] [:disk-activity]}]`
         "
         (fn [state-atom _]
           (dom/div nil
                    (dom/input #js {:type "text" :value (:query @state-atom)
                                    :size 120
                                    :onChange (fn [e] (swap! state-atom assoc :query (.. e -target -value)))})
                    (dom/button # js {:onClick #(swap! state-atom assoc :query-result (run-query (:db @state-atom) (:query @state-atom)))} "Run Query")
                    (dom/h4 nil "Database")
                    (html-edn (:db @state-atom))
                    (dom/h4 nil "Query Result")
                    (html-edn (:query-result @state-atom))
                    ))
         {:query        "[{:table [:name {:data [:disk-activity]}]}   {:chart [:name {:data [:disk-activity :cpu-usage]}]}]"
          :query-result {}
          :db           {:table      {:name "Disk Performance Table" :data [:statistics :performance]}
                         :chart      {:name "Combined Graph" :data [:statistics :performance]}
                         :statistics {:performance {
                                                    :cpu-usage     [45 15 32 11 66 44]
                                                    :disk-activity [11 34 66 12 99 100]
                                                    :network-activity [55 87 20 01 22 82]
                                                    }}}}
         {:inspect-data false
          :history true
          }
         )


  (defcard-doc "

  A large percentage of your queries will fall into the property or join variety, so we'll leave the
  rest of the grammar for now, and move on to how these queries work with the UI.

  ## Co-located Queries on Components

  OK, now things start to get really cool, because now that you understand the basic UI, queries, and the app
  database format, we're ready to combine them. After all, our goal is to make a webapp isn't it?

  ### The Problem

  So, we've seen great ways to lay out our data into these nice graph databases, and we've seen how
  to query them. Two questions remain:

  1. What's the easiest way to get my data into one of these databases?
  2. How does this relate to my overall UI?

  ### The Solution

  These two questions are tightly related. David Nolen had this wonderful realization that when
  rendering the tree of your UI you are doing the same thing as when you're evaluating a graph
  query.

  Both the *UI render* and *running the query* are \"walks\" of a graph of data. Furthermore,
  if the UI tree participates in defining which bits of the query have distinct identity,
  then you can use *that* information to walk both (a sample tree and the current UI query) at
  the same time and take the process in reverse (from a *sample* UI tree into the desired graph
  database format)!

  ## Details

  So, let's see how that works.

  Placing a query on a component declares what data that component needs in order to render correctly.
  Components are little fragments of UI, so the queries on them are little fragments of the query.
  Thus, a `Person` component might declare it needs a person's name:

  "
  (dc/mkdn-pprint-source qd/Person)
  "

  but you have yet to answer \"which one\" by placing it somewhere in a join.

  Examples might be:

  Get people that are my friends (e.g. relative to your login cookie):

  ```
  [{:current-user/friends (om/get-query Person)}]
  ```

  Get people that work for the company (context of login):

  ```
  [{:company/active-employees (om/get-query Person)}]
  ```

  Get a very specific user (using an ident):

  ```
  [{[:user/by-id 42] (om/get-query Person)}]
  ```

  The `query-demo.cljs` contains components:

  "
  (dc/mkdn-pprint-source qd/Person)
  (dc/mkdn-pprint-source qd/person)
  (dc/mkdn-pprint-source qd/PeopleWidget)
  (dc/mkdn-pprint-source qd/people-list)
  (dc/mkdn-pprint-source qd/Root)
  "

  The above component make the following UI tree:

  TODO: UI Tree diagram

  and the queries form the following query tree:

  TODO: Query diagram

  because the middle component (PeopleWidget) does not have a query. Pay careful attention to how the queries are
  composed (among stateful components). It is perfectly fine for a UI component to not participate in the query,
  in which case you must remember that the walk of render will not match the walk of the result data. This
  is shown in the above code: note how the root element asks for `:people`, and the render of the root
  pulls out that data and passes it down. Then note how `PeopleWidget` pulls out the entire properties
  and passes them on to the component that asked for those details. In fact, you can change `PeopleWidget`
  into a simple function. There is no specific need for it to be a component, as it is really just doing
  what the root element needed to do: pass the items from the list of people it queried into the
  final UI children (`Person`) that asked for the details found in each of the items. The middle widget isn't
  participating in the state tree generation, it is merely an artifact of rendering.

  So, this example will render correctly when the query result looks like what you see in the card below:
")

(defcard sample-rendering-with-result-data
         (fn [state _] (qd/root @state))
         {:people [{:db/id 1 :person/name "Joe"}
                   {:db/id 2 :person/name "Guy"}
                   {:db/id 3 :person/name "Tammy"}
                   ]}
         {:inspect-data true}
         )

(defcard-doc "

  ## More Advanced Queries

  ### Parameters

  All of the query elements can be parameterized. These parameters are passed down to the query engine (which you help
  write), and can be used however you choose. Om does not give any meaning whatsoever to these parameters. See
  the section on [State Reads and Parsing](#!/om_tutorial.E_State_Reads_and_Parsing) for more information.

  ### Looking up by Ident

  An Ident is a vector with 2 elements. The first is a keyword and the second is some kind of
  value (e.g. keyword, numeric id, etc.). These are the same idents you saw in the App Database section,
  and can be used in place of a property name to indicate a specific instance
  of some object in the database (as property access or a join). This provides explicit context from
  which the remainder of the query can be evaluated.

  ### Union Queries

  When a component is showing a sequence of things and each of those things might be different, then you need
  a union query. Basically, it is a *join*, but it names all of the alternative things that might appear
  in the resulting collection. Instead of being a vector, unions are maps of vectors (where each value in the map
  is the query for the keyed kind of thing). They look like multiple joins all merged into a single map.

  ## Common Mistakes

  ### Failing to Reach the UI Root

  Om only looks for the query on the root component of your UI! Make sure your queries compose all the way to
  the root! Basically the Root component ends up with one big fat query for the whole UI, but you get to
  *reason* about it through composition (recursive use of `get-query`). Also note that all of the data
  gets passed into the Root component, and every level of the UI that asked for (or composed in) data
  must pick that apart and pass it down. In other words, you can pretend like you UI doesn't even have
  queries when working on your render functions. E.g. you can build your UI, pick apart a pretend
  result, then later add queries and everything should work.

  ### Declaring a query that is not your own

  Beginners often make the mistake:

  ```
  (defui Widget
       static om/IQuery
       (query [this] (om/get-query OtherWidget))
       ...)
  ```

  because they think \"this component just needs what the child needs\". If that is truly the case, then
  Widget should not have a query at all (the parent should compose OtherWidget's into it's own query). The most common
  location where this happens is at the root, where you may not want any specific data yourself.

  In that case, you *do* need a stateful component at the root, but you'll need to get the child data
  using a join, and then pick it apart via code and manually pass those props down:

  ```
  (defui RootWidget
       static om/IQuery
       (query [this] [{:other (om/get-query OtherWidget)}])
       Object
       (render [this]
          (let [{:keys [other]} (om/props this)] (other-element other)))
  ```

  ### Making a component when a function would do

  Sometimes you're just trying to clean up code and factor bits out. Don't feel like you have to wrap UI code in
  `defui` if it doesn't need any support from React or Om. Just write a function! `PeopleWidget` earlier in this
  document is a great example of this.
  ")
<|MERGE_RESOLUTION|>--- conflicted
+++ resolved
@@ -115,12 +115,12 @@
 ;________________________________________________|
 
 (def cm-opts
-  #js {:fontSize 8
-       :lineNumbers true
-       :matchBrackets true
+  #js {:fontSize          8
+       :lineNumbers       true
+       :matchBrackets     true
        :autoCloseBrackets true
-       :indentWithTabs false
-       :mode #js {:name "clojure"}})
+       :indentWithTabs    false
+       :mode              #js {:name "clojure"}})
 
 (defn pprint-src
   "Pretty print src for CodeMirro editor.
@@ -140,13 +140,6 @@
       #(.replaceChild (.-parentNode ta) % ta)
       (doto cm-opts
         (gobj/set "value" code)))))
-
-
-;________________________________________________
-;                                                |
-;         Query Editor                           |
-;                                                |
-;________________________________________________|
 
 (defui QueryEditor
   Object
@@ -159,22 +152,16 @@
     (let [props (om/props this)
           local (om/get-state this)]
       (dom/div nil
-               (dom/textarea #js {:id      (:id @props)})
+               (dom/textarea #js {:id (:id @props)})
                (dom/button #js {:onClick #(let [query (.getValue (:cm local))]
                                            (swap! props assoc :query-result (run-query (:db @props) query)
-                                                  :query query))} "Run Query")))))
+                                                  :query query))} "Run Query")
+               (dom/h4 nil "Database")
+               (html-edn (:db @props))
+               (dom/h4 nil "Query Result")
+               (html-edn (:query-result @props))))))
 
 (def query-editor (om/factory QueryEditor))
-
-
-
-;________________________________________________
-;                                                |
-;         Query Example 1                        |
-;                                                |
-;________________________________________________|
-
-
 
 (defcard query-example-1
          "This query starts out as one that asks for a person's name from the database. You can see our database (:db in the map below)
@@ -186,48 +173,34 @@
          - The query has to be a single vector
          - The result is a map, with keys that match the selectors in the query.
          "
-<<<<<<< HEAD
-         (fn [state-atom _]
-           (dom/div nil
-                    (dom/input #js {:type "text" :value (:query @state-atom)
-                                    :size 80
-                                    :onChange (fn [e] (swap! state-atom assoc :query (.. e -target -value)))})
-                    (dom/button # js {:onClick #(swap! state-atom assoc :query-result (run-query (:db @state-atom) (:query @state-atom)))} "Run Query")
-                    (dom/h4 nil "Database")
-                    (html-edn (:db @state-atom))
-                    (dom/h4 nil "Query Result")
-                    (html-edn (:query-result @state-atom))
-                    ))
-         {:query "[:person/name]"
+         query-editor
+         {:query        "[:person/name]"
           :query-result {}
-          :db {:db/id 1 :person/name "Sam" :person/age 23}}
-         )
-=======
-         query-editor
-         {:query "[:person/name]"
-          :query-result {}
-          :db {:db/id 1 :person/name "Sam" :person/age 23}
-          :id "query-example-1"}
-         {:inspect-data true})
->>>>>>> ad14dc0a
+          :db           {:db/id 1 :person/name "Sam" :person/age 23}
+          :id           "query-example-1"}
+         {:inspect-data false})
 
 (defcard-doc
   "
   A more interesting database has some tables in it, like we saw in the App Database section. Let's play with
   queries on one of those.")
 
-
-
-;________________________________________________
-;                                                |
-;         Query Example 2                        |
-;                                                |
-;________________________________________________|
-
-
 (defcard query-example-2
+         "This database (in :db below) has some performance statistics linked into a table and chart. Note that
+         the query for the table is for the disk data, while the chart is combining multiple bits of data. Play with the query a bit
+         to make sure you understand it (e.g. erase it and try to write it from scratch).
+
+         Again note that the query result is a map in tree form. A tree is exactly what you need for a UI!
+
+         Some interesting queries to try:
+
+         - `[:table]`
+         - `[{:chart [{:data [:cpu-usage]}]}]`
+         - `[ [:statistics :performance] ]`
+         - `[{[:statistics :performance] [:disk-activity]}]`
+         "
          query-editor
-         {:query "[{:table [:name {:data [:disk-activity]}]}   {:chart [:name {:data [:disk-activity :cpu-usage]}]}]"
+         {:query        "[{:table [:name {:data [:disk-activity]}]}   {:chart [:name {:data [:disk-activity :cpu-usage]}]}]"
           :query-result {}
           :db           {:table      {:name "Disk Performance Table" :data [:statistics :performance]}
                          :chart      {:name "Combined Graph" :data [:statistics :performance]}
@@ -235,50 +208,10 @@
                                                     :cpu-usage        [45 15 32 11 66 44]
                                                     :disk-activity    [11 34 66 12 99 100]
                                                     :network-activity [55 87 20 01 22 82]}}}
-          :id "query-example-2"}
-         {:inspect-data true})
-
-#_(defcard query-example-2
-         "This database (in :db below) has some performance statistics linked into a table and chart. Note that
-         the query for the table is for the disk data, while the chart is combining multiple bits of data. Play with the query a bit
-         to make sure you understand it (e.g. erase it and try to write it from scratch).
-
-         Again note that the query result is a map in tree form. A tree is exactly what you need for a UI!
-
-         Some interesting queries to try:
-
-         - `[:table]`
-         - `[{:chart [{:data [:cpu-usage]}]}]`
-         - `[ [:statistics :performance] ]`
-         - `[{[:statistics :performance] [:disk-activity]}]`
-         "
-         (fn [state-atom _]
-           (dom/div nil
-                    (dom/input #js {:type "text" :value (:query @state-atom)
-                                    :size 120
-                                    :onChange (fn [e] (swap! state-atom assoc :query (.. e -target -value)))})
-                    (dom/button # js {:onClick #(swap! state-atom assoc :query-result (run-query (:db @state-atom) (:query @state-atom)))} "Run Query")
-                    (dom/h4 nil "Database")
-                    (html-edn (:db @state-atom))
-                    (dom/h4 nil "Query Result")
-                    (html-edn (:query-result @state-atom))
-                    ))
-         {:query        "[{:table [:name {:data [:disk-activity]}]}   {:chart [:name {:data [:disk-activity :cpu-usage]}]}]"
-          :query-result {}
-          :db           {:table      {:name "Disk Performance Table" :data [:statistics :performance]}
-                         :chart      {:name "Combined Graph" :data [:statistics :performance]}
-                         :statistics {:performance {
-                                                    :cpu-usage     [45 15 32 11 66 44]
-                                                    :disk-activity [11 34 66 12 99 100]
-                                                    :network-activity [55 87 20 01 22 82]
-                                                    }}}}
-         {:inspect-data false
-          :history true
-          }
-         )
-
-
-  (defcard-doc "
+          :id           "query-example-2"}
+         {:inspect-data false})
+
+(defcard-doc "
 
   A large percentage of your queries will fall into the property or join variety, so we'll leave the
   rest of the grammar for now, and move on to how these queries work with the UI.
@@ -317,62 +250,62 @@
   Thus, a `Person` component might declare it needs a person's name:
 
   "
-  (dc/mkdn-pprint-source qd/Person)
-  "
-
-  but you have yet to answer \"which one\" by placing it somewhere in a join.
-
-  Examples might be:
-
-  Get people that are my friends (e.g. relative to your login cookie):
-
-  ```
-  [{:current-user/friends (om/get-query Person)}]
-  ```
-
-  Get people that work for the company (context of login):
-
-  ```
-  [{:company/active-employees (om/get-query Person)}]
-  ```
-
-  Get a very specific user (using an ident):
-
-  ```
-  [{[:user/by-id 42] (om/get-query Person)}]
-  ```
-
-  The `query-demo.cljs` contains components:
-
-  "
-  (dc/mkdn-pprint-source qd/Person)
-  (dc/mkdn-pprint-source qd/person)
-  (dc/mkdn-pprint-source qd/PeopleWidget)
-  (dc/mkdn-pprint-source qd/people-list)
-  (dc/mkdn-pprint-source qd/Root)
-  "
-
-  The above component make the following UI tree:
-
-  TODO: UI Tree diagram
-
-  and the queries form the following query tree:
-
-  TODO: Query diagram
-
-  because the middle component (PeopleWidget) does not have a query. Pay careful attention to how the queries are
-  composed (among stateful components). It is perfectly fine for a UI component to not participate in the query,
-  in which case you must remember that the walk of render will not match the walk of the result data. This
-  is shown in the above code: note how the root element asks for `:people`, and the render of the root
-  pulls out that data and passes it down. Then note how `PeopleWidget` pulls out the entire properties
-  and passes them on to the component that asked for those details. In fact, you can change `PeopleWidget`
-  into a simple function. There is no specific need for it to be a component, as it is really just doing
-  what the root element needed to do: pass the items from the list of people it queried into the
-  final UI children (`Person`) that asked for the details found in each of the items. The middle widget isn't
-  participating in the state tree generation, it is merely an artifact of rendering.
-
-  So, this example will render correctly when the query result looks like what you see in the card below:
-")
+             (dc/mkdn-pprint-source qd/Person)
+             "
+
+             but you have yet to answer \"which one\" by placing it somewhere in a join.
+
+             Examples might be:
+
+             Get people that are my friends (e.g. relative to your login cookie):
+
+             ```
+             [{:current-user/friends (om/get-query Person)}]
+             ```
+
+             Get people that work for the company (context of login):
+
+             ```
+             [{:company/active-employees (om/get-query Person)}]
+             ```
+
+             Get a very specific user (using an ident):
+
+             ```
+             [{[:user/by-id 42] (om/get-query Person)}]
+             ```
+
+             The `query-demo.cljs` contains components:
+
+             "
+             (dc/mkdn-pprint-source qd/Person)
+             (dc/mkdn-pprint-source qd/person)
+             (dc/mkdn-pprint-source qd/PeopleWidget)
+             (dc/mkdn-pprint-source qd/people-list)
+             (dc/mkdn-pprint-source qd/Root)
+             "
+
+             The above component make the following UI tree:
+
+             TODO: UI Tree diagram
+
+             and the queries form the following query tree:
+
+             TODO: Query diagram
+
+             because the middle component (PeopleWidget) does not have a query. Pay careful attention to how the queries are
+             composed (among stateful components). It is perfectly fine for a UI component to not participate in the query,
+             in which case you must remember that the walk of render will not match the walk of the result data. This
+             is shown in the above code: note how the root element asks for `:people`, and the render of the root
+             pulls out that data and passes it down. Then note how `PeopleWidget` pulls out the entire properties
+             and passes them on to the component that asked for those details. In fact, you can change `PeopleWidget`
+             into a simple function. There is no specific need for it to be a component, as it is really just doing
+             what the root element needed to do: pass the items from the list of people it queried into the
+             final UI children (`Person`) that asked for the details found in each of the items. The middle widget isn't
+             participating in the state tree generation, it is merely an artifact of rendering.
+
+             So, this example will render correctly when the query result looks like what you see in the card below:
+           ")
 
 (defcard sample-rendering-with-result-data
          (fn [state _] (qd/root @state))
